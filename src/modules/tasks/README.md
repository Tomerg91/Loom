# Tasks Module

This module centralizes task and homework functionality for both coaches and clients. It is designed to keep domain logic, API surface areas, UI primitives, and supporting utilities co-located so that future iterations can evolve independently from other product areas.

## Folder Structure

- `api/` – Client- and server-side request helpers, React Query hooks, and shared fetch utilities.
- `components/` – React components dedicated to task management experiences (lists, forms, drawers, etc.).
- `hooks/` – Custom React hooks used by task components for state management and side effects.
- `services/` – Domain services encapsulating business logic (Supabase data accessors, recurrence utilities, notification helpers).
- `types/` – Shared TypeScript definitions and schema validators.

Each subdirectory exposes a local `index.ts` file to aggregate exports. When adding new modules, update the relevant index to maintain a clean public API for the tasks domain.

### Available Client Utilities

- **API Client (`api/client.ts`)** – Typed wrappers for the `/api/tasks` endpoints, including `fetchTaskList`, `fetchTask`, `createTask`, `updateTask`, and `createProgressUpdate`. Errors surface through the `TaskApiError` class so UI layers can present friendly messages.
- **React Query Hooks (`hooks/queries.ts`)** – Exposes `useTaskList`, `useTask`, `useCreateTask`, `useUpdateTask`, and `useCreateProgressUpdate` along with a shared `taskKeys` helper to keep cache invalidation consistent across components.
<<<<<<< HEAD
- **Coach UI Components (`components/task-list-view.tsx`)** – Provides a `TaskListView` composed of filter controls, status/priority badges, and a paginated table so coach dashboards can render homework assignments with minimal wiring.
=======
>>>>>>> 00eaf718

## Contribution Guidelines

1. Prefer colocating unit tests beside the implementation (e.g., `TaskFormModal.test.tsx`) when practical; otherwise use the existing `tests/` hierarchy for integration and end-to-end coverage.
2. Keep API layer logic thin by delegating business rules to services. This promotes reuse between Next.js route handlers, React Query hooks, and background jobs.
3. Export only stable interfaces from the root of each subdirectory to avoid breaking consumers unexpectedly. Re-export experimental utilities from feature-specific entry points instead.
4. Update this README whenever the module structure changes so onboarding engineers understand the intended architecture.

## Roadmap Alignment

The scaffolding created in Step 2 supports upcoming milestones:

- **Step 3:** Extend the Supabase SQL schema with task-related entities and generate migrations.
- **Step 5:** Implement task CRUD APIs and shared DTOs.
- **Step 6:** Introduce recurrence utilities and integrate them into task services.
- **Steps 7-14:** Layer on progress updates, notifications, exports, and UI experiences specific to coaches and clients.

By establishing a dedicated workspace now, subsequent steps can evolve without leaking domain-specific logic into unrelated parts of the application.<|MERGE_RESOLUTION|>--- conflicted
+++ resolved
@@ -16,10 +16,6 @@
 
 - **API Client (`api/client.ts`)** – Typed wrappers for the `/api/tasks` endpoints, including `fetchTaskList`, `fetchTask`, `createTask`, `updateTask`, and `createProgressUpdate`. Errors surface through the `TaskApiError` class so UI layers can present friendly messages.
 - **React Query Hooks (`hooks/queries.ts`)** – Exposes `useTaskList`, `useTask`, `useCreateTask`, `useUpdateTask`, and `useCreateProgressUpdate` along with a shared `taskKeys` helper to keep cache invalidation consistent across components.
-<<<<<<< HEAD
-- **Coach UI Components (`components/task-list-view.tsx`)** – Provides a `TaskListView` composed of filter controls, status/priority badges, and a paginated table so coach dashboards can render homework assignments with minimal wiring.
-=======
->>>>>>> 00eaf718
 
 ## Contribution Guidelines
 

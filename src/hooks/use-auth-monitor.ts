'use client';

import type { AuthChangeEvent, Session } from '@supabase/supabase-js';
import { useEffect, useRef } from 'react';

import { createClient } from '@/lib/supabase/client';

interface AuthMonitorOptions {
  onSessionExpired?: () => void;
  onTokenRefreshed?: () => void;
  onSignOut?: () => void;
  onError?: (error: Error) => void;
}

/**
 * Hook to monitor authentication state and handle token refresh/expiration
 * Automatically handles:
 * - Token refresh failures
 * - Session expiration
 * - Automatic sign-out on invalid tokens
 */
export function useAuthMonitor(options: AuthMonitorOptions = {}) {
  const optionsRef = useRef(options);
  const isCheckingRef = useRef(false);
  optionsRef.current = options;

  useEffect(() => {
    const supabase = createClient();
    let isMounted = true;

    // Subscribe to auth state changes
    const {
      data: { subscription },
    } = supabase.auth.onAuthStateChange((event: AuthChangeEvent, session: Session | null) => {
      if (!isMounted) return;

      const { onSessionExpired, onTokenRefreshed, onSignOut, _onError} = optionsRef.current;

      switch (event) {
        case 'TOKEN_REFRESHED':
          onTokenRefreshed?.();
          break;

        case 'SIGNED_OUT':
          onSignOut?.();
          break;

        default:
          // Check for expired session
          if (!session && event !== 'INITIAL_SESSION') {
            onSessionExpired?.();
          }
      }
    });

    // Set up periodic session validation (every 5 minutes)
    const sessionCheckInterval = setInterval(async () => {
<<<<<<< HEAD
      if (!isMounted) return;
=======
      // Prevent overlapping session checks (race condition protection)
      if (isCheckingRef.current) {
        console.log('Session check already in progress, skipping...');
        return;
      }

      isCheckingRef.current = true;
>>>>>>> 76bbbfac

      try {
        const { data: { session }, error } = await supabase.auth.getSession();

        if (!isMounted) return;

        if (error) {
          console.warn('Session validation error:', error);
          optionsRef.current.onError?.(error);
          return;
        }

        if (!session) {
          console.warn('No active session found during periodic check');
          optionsRef.current.onSessionExpired?.();
          return;
        }

        // Check if session is about to expire (within 5 minutes)
        const expiresAt = session.expires_at;
        if (expiresAt) {
          const now = Math.floor(Date.now() / 1000);
          const timeUntilExpiry = expiresAt - now;

          if (timeUntilExpiry < 300) { // Less than 5 minutes
            console.log('Session expiring soon, attempting refresh...');
            const { error: refreshError } = await supabase.auth.refreshSession();

            if (!isMounted) return;

            if (refreshError) {
              console.error('Failed to refresh expiring session:', refreshError);
              optionsRef.current.onError?.(refreshError);
            }
          }
        }
      } catch (error) {
<<<<<<< HEAD
        if (isMounted) {
          console.error('Error during session check:', error);
          optionsRef.current.onError?.(error as Error);
        }
=======
        console.error('Error during session check:', error);
        optionsRef.current.onError?.(error as Error);
      } finally {
        isCheckingRef.current = false;
>>>>>>> 76bbbfac
      }
    }, 5 * 60 * 1000); // Check every 5 minutes

    // Cleanup on unmount
    return () => {
      isMounted = false;
      subscription.unsubscribe();
      clearInterval(sessionCheckInterval);
    };
  }, []);
}

/**
 * Hook to ensure user is authenticated, automatically redirecting if not
 */
export function useRequireAuth(redirectUrl = '/signin') {
  useAuthMonitor({
    onSessionExpired: () => {
      if (typeof window !== 'undefined' && !window.location.pathname.includes(redirectUrl)) {
        window.location.href = `${redirectUrl}?expired=true`;
      }
    },
    onSignOut: () => {
      if (typeof window !== 'undefined' && !window.location.pathname.includes(redirectUrl)) {
        window.location.href = redirectUrl;
      }
    },
  });
}<|MERGE_RESOLUTION|>--- conflicted
+++ resolved
@@ -55,17 +55,7 @@
 
     // Set up periodic session validation (every 5 minutes)
     const sessionCheckInterval = setInterval(async () => {
-<<<<<<< HEAD
       if (!isMounted) return;
-=======
-      // Prevent overlapping session checks (race condition protection)
-      if (isCheckingRef.current) {
-        console.log('Session check already in progress, skipping...');
-        return;
-      }
-
-      isCheckingRef.current = true;
->>>>>>> 76bbbfac
 
       try {
         const { data: { session }, error } = await supabase.auth.getSession();
@@ -103,17 +93,10 @@
           }
         }
       } catch (error) {
-<<<<<<< HEAD
         if (isMounted) {
           console.error('Error during session check:', error);
           optionsRef.current.onError?.(error as Error);
         }
-=======
-        console.error('Error during session check:', error);
-        optionsRef.current.onError?.(error as Error);
-      } finally {
-        isCheckingRef.current = false;
->>>>>>> 76bbbfac
       }
     }, 5 * 60 * 1000); // Check every 5 minutes
 

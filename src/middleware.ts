--- conflicted
+++ resolved
@@ -58,16 +58,9 @@
 ];
 
 // Feature flag to control whether auth gating runs in middleware.
-<<<<<<< HEAD
-// IMPORTANT: Enabled by default for security. Auth remains in middleware until
-// all protected pages implement page-level guards (withAuthGuard, withRoleGuard).
-// Set MIDDLEWARE_AUTH_ENABLED=false to disable once page-level guards are fully deployed.
-const AUTH_GATING_ENABLED = process.env.MIDDLEWARE_AUTH_ENABLED !== 'false';
-=======
 // Disabled by default as auth is now handled at page/API level per Phase 2 refactor plan.
 // Set MIDDLEWARE_AUTH_ENABLED=true to re-enable if needed during transition.
 const AUTH_GATING_ENABLED = process.env.MIDDLEWARE_AUTH_ENABLED === 'true';
->>>>>>> fa95776d
 
 export async function middleware(request: NextRequest) {
   const pathname = request.nextUrl.pathname;

--- conflicted
+++ resolved
@@ -135,39 +135,7 @@
     });
   }
 
-<<<<<<< HEAD
-  // CRITICAL: Skip ALL middleware logic for Next.js static assets
-  // This must be the FIRST check to prevent any middleware execution
-  // This prevents CSS files from being processed as pages/routes
-  if (
-    pathname.startsWith('/_next/static/') ||
-    pathname.startsWith('/_next/image/') ||
-    pathname.startsWith('/favicon.ico') ||
-    pathname.startsWith('/static/') ||
-    pathname.endsWith('.css') ||
-    pathname.endsWith('.js') ||
-    pathname.endsWith('.js.map') ||
-    pathname.endsWith('.css.map') ||
-    pathname.endsWith('.ico') ||
-    pathname.endsWith('.png') ||
-    pathname.endsWith('.jpg') ||
-    pathname.endsWith('.jpeg') ||
-    pathname.endsWith('.svg') ||
-    pathname.endsWith('.gif') ||
-    pathname.endsWith('.webp') ||
-    pathname.endsWith('.woff') ||
-    pathname.endsWith('.woff2') ||
-    pathname.endsWith('.ttf') ||
-    pathname.endsWith('.eot') ||
-    pathname.startsWith('/api/') ||
-    // Additional protection for static assets with query parameters
-    pathname.match(/\.(css|js|png|jpg|jpeg|gif|webp|svg|ico|woff|woff2|ttf|eot)(\?.*)?$/)
-  ) {
-    // Return immediately without any processing
-    // This ensures static assets are served directly by the web server
-=======
   if (shouldBypass(pathname)) {
->>>>>>> 54c01ee0
     const res = NextResponse.next();
     if (logRequests) {
       res.headers.set('X-Request-ID', reqId);

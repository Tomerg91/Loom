--- conflicted
+++ resolved
@@ -2,13 +2,10 @@
 
 import { UserPlus, Loader2 } from 'lucide-react';
 import { useTranslations } from 'next-intl';
-<<<<<<< HEAD
 import { useState } from 'react';
 import { toast } from 'sonner';
 
 import { Button } from '@/components/ui/button';
-=======
->>>>>>> 3624475b
 import {
   Dialog,
   DialogContent,
@@ -53,11 +50,8 @@
         throw new Error(error.message || 'Failed to add client');
       }
 
-<<<<<<< HEAD
       // Refresh dashboard level data if provided
-=======
       // Refresh dashboard data in parent context
->>>>>>> 3624475b
       onSuccess?.();
 
       toast.success(t('success', { name: `${formData.firstName} ${formData.lastName}` }));

--- conflicted
+++ resolved
@@ -1,20 +1,11 @@
 'use client';
 
-<<<<<<< HEAD
 import { 
  
   FolderIcon, 
   SearchIcon, 
   UploadIcon, 
   ShareIcon, 
-=======
-import {
-  FileIcon,
-  FolderIcon,
-  SearchIcon,
-  UploadIcon,
-  ShareIcon,
->>>>>>> 17dde70e
   DownloadIcon,
 
   TrashIcon,
@@ -146,14 +137,9 @@
       // Load coach's clients based on session relationships
       const data = await apiGet<{ data?: any[]; clients?: any[] }>('/api/coach/clients');
 
-<<<<<<< HEAD
       if (response.ok) {
         const clientsPayload = data?.data ?? data.clients ?? [];
         const normalizedClients: User[] = clientsPayload.map((client: unknown) => {
-=======
-      const clientsPayload = data?.data ?? data.clients ?? [];
-      const normalizedClients: User[] = clientsPayload.map((client: any) => {
->>>>>>> 17dde70e
           const firstName = client.firstName ?? client.first_name ?? '';
           const lastName = client.lastName ?? client.last_name ?? '';
           const fullName = `${firstName} ${lastName}`.trim();

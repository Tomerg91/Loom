--- conflicted
+++ resolved
@@ -8,14 +8,8 @@
   CheckCircle,
   Clock,
   MessageSquare,
-<<<<<<< HEAD
-  UserPlus,
-  TrendingUp,
-  Users,
-=======
   ArrowUpRight,
   UserPlus,
->>>>>>> 9c6e8c10
 } from 'lucide-react';
 import { useRouter } from 'next/navigation';
 import { useTranslations } from 'next-intl';
@@ -188,45 +182,6 @@
     queryClient.invalidateQueries({ queryKey: ['coach-clients', userId] });
     queryClient.invalidateQueries({ queryKey: ['coach-clients-list', userId] });
   }, [queryClient, user?.id]);
-<<<<<<< HEAD
-
-  const safeStats: DashboardStats = stats ?? {
-    totalSessions: 0,
-    completedSessions: 0,
-    upcomingSessions: 0,
-    totalClients: 0,
-    activeClients: 0,
-    thisWeekSessions: 0,
-    averageRating: 0,
-    totalRevenue: 0,
-  };
-
-  const hasAnyDashboardError =
-    statsError || upcomingSessionsError || recentClientsError || recentActivityError;
-
-  useEffect(() => {
-    if (process.env.NODE_ENV === 'production') return;
-
-    if (statsErrorDetails) {
-      console.error('Failed to load coach statistics', statsErrorDetails);
-    }
-    if (upcomingSessionsErrorDetails) {
-      console.error('Failed to load upcoming sessions', upcomingSessionsErrorDetails);
-    }
-    if (recentClientsErrorDetails) {
-      console.error('Failed to load recent clients', recentClientsErrorDetails);
-    }
-    if (recentActivityErrorDetails) {
-      console.error('Failed to load recent activity', recentActivityErrorDetails);
-    }
-  }, [
-    statsErrorDetails,
-    upcomingSessionsErrorDetails,
-    recentClientsErrorDetails,
-    recentActivityErrorDetails,
-  ]);
-=======
->>>>>>> 9c6e8c10
 
   // Memoize expensive calculations
   const thisWeekSessions = useMemo(() => {

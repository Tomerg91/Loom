--- conflicted
+++ resolved
@@ -69,14 +69,6 @@
         return;
       }
 
-<<<<<<< HEAD
-=======
-      logDebug('✅ Sign-in successful:', {
-        userId: result.user?.id,
-        mfaEnabled: result.user?.mfaEnabled
-      });
-
->>>>>>> 659dbe20
       const targetPath = resolveRedirect(locale, redirectTo || '/dashboard');
       logDebug('🎯 Target path resolved:', targetPath, { locale, redirectTo });
 
@@ -113,7 +105,6 @@
           redirectTo: targetPath,
         });
         const mfaPath = resolveAuthPath(locale, `/auth/mfa-verify?${query.toString()}`);
-<<<<<<< HEAD
         console.log('🔐 MFA required, navigating to:', mfaPath);
 
         // Await navigation with timeout fallback
@@ -151,13 +142,6 @@
           console.error('❌ Navigation failed, using fallback:', navError);
           window.location.href = targetPath;
         }
-=======
-        logDebug('🔐 MFA required, navigating to:', mfaPath);
-        await navigateWithRefresh(mfaPath);
-      } else {
-        logDebug('➡️ Navigating to dashboard');
-        await navigateWithRefresh(targetPath);
->>>>>>> 659dbe20
       }
       // Loading state stays true during navigation
     } catch (err) {

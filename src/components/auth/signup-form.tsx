--- conflicted
+++ resolved
@@ -117,20 +117,6 @@
         return;
       }
 
-<<<<<<< HEAD
-      // Success - redirect based on role
-      // Note: User needs to verify email before accessing the dashboard
-      if (data.role === 'coach') {
-        // Coaches go to onboarding wizard
-        const onboardingPath = `/${locale}/onboarding/coach`;
-        router.push(onboardingPath);
-      } else {
-        // Clients go to email verification
-        const verifyEmailPath = `/${locale}/auth/verify-email?email=${encodeURIComponent(data.email)}`;
-        router.push(verifyEmailPath);
-      }
-      router.refresh();
-=======
       const responseData = result.data ?? {};
       const sessionActive = Boolean(responseData.sessionActive);
       const apiMessage = responseData.message ?? result.message;
@@ -151,7 +137,6 @@
       setIsSuccess(true);
       setSuccessEmail(emailForMessage);
       setSuccessMessage(apiMessage ?? null);
->>>>>>> 7e7f19a6
     } catch (err) {
       setError(
         err instanceof Error ? err.message : 'An unexpected error occurred'

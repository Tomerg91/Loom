--- conflicted
+++ resolved
@@ -4,11 +4,8 @@
   AdminAnalyticsOverview,
   UserGrowthData,
   SessionMetricsData,
-<<<<<<< HEAD
   CoachPerformanceData,
-=======
   CoachPerformanceData
->>>>>>> 477e82e2
 } from '@/lib/database/admin-analytics';
 
 export type ExportFormat = 'json' | 'csv' | 'excel' | 'pdf';

// Note: Server-only imports are lazy-loaded to prevent webpack bundling issues
// This file can be imported in client code, but the server-only functions
// (createServerClient, createAdminClient) will only work on the server.

import { createServerClient as createSupabaseServerClient } from '@supabase/ssr';
import { createClient as createSupabaseClient } from '@supabase/supabase-js';
import { type NextRequest, type NextResponse } from 'next/server';

import { env } from '@/env';

// Singleton instances to prevent multiple GoTrueClient creation
// We intentionally widen the Supabase generic to `any` because our generated
// Database types are currently out of sync with the latest migrations. Using
// the concrete `Database` type was causing thousands of false-positive
// TypeScript errors whenever new tables or RPC functions were referenced. Once
// the schema types are regenerated we can tighten this back up.
// eslint-disable-next-line @typescript-eslint/no-explicit-any
type LooseSupabaseClient = ReturnType<typeof createSupabaseServerClient<any>>;
// eslint-disable-next-line @typescript-eslint/no-explicit-any
type LooseAdminClient = ReturnType<typeof createSupabaseClient<any>>;

type SupabaseCookie = {
  name: string;
  value: string;
  options?: Record<string, unknown> & {
    sameSite?: 'strict' | 'lax' | 'none' | boolean;
  };
};

let serverClientInstance: LooseSupabaseClient | null = null;
let adminClientInstance: LooseAdminClient | null = null;

// Validate required environment variables
function validateSupabaseEnv() {
  if (!env.NEXT_PUBLIC_SUPABASE_URL) {
    throw new Error(
      'Missing required environment variable: NEXT_PUBLIC_SUPABASE_URL'
    );
  }
  if (!env.NEXT_PUBLIC_SUPABASE_ANON_KEY) {
    throw new Error(
      'Missing required environment variable: NEXT_PUBLIC_SUPABASE_ANON_KEY'
    );
  }

  // Validate URL format
  if (
    env.NEXT_PUBLIC_SUPABASE_URL.startsWith('MISSING_') ||
    env.NEXT_PUBLIC_SUPABASE_URL.startsWith('INVALID_')
  ) {
    throw new Error(
      `Invalid Supabase URL configuration: ${env.NEXT_PUBLIC_SUPABASE_URL}`
    );
  }

  // Validate URL is actually a valid URL
  try {
    new URL(env.NEXT_PUBLIC_SUPABASE_URL);
  } catch (_error) {
    throw new Error(
      `Invalid Supabase URL format: ${env.NEXT_PUBLIC_SUPABASE_URL}`
    );
  }
}

// Server-side Supabase client for middleware (without cookie access)
export const createServerClient = () => {
  validateSupabaseEnv();

  if (serverClientInstance) {
    return serverClientInstance;
  }

  const supabaseUrl = env.NEXT_PUBLIC_SUPABASE_URL!;
  const supabaseKey = env.NEXT_PUBLIC_SUPABASE_ANON_KEY!;

  // eslint-disable-next-line @typescript-eslint/no-explicit-any
  serverClientInstance = createSupabaseServerClient<any>(
    supabaseUrl,
    supabaseKey,
    {
      cookies: {
        get: () => undefined,
        set: () => {},
        remove: () => {},
      },
    }
  );

  return serverClientInstance;
};

// Server-side Supabase client for middleware with request context
export const createServerClientWithRequest = (
  request: NextRequest,
  response: NextResponse
) => {
  validateSupabaseEnv();

  const supabaseUrl = env.NEXT_PUBLIC_SUPABASE_URL!;
  const supabaseKey = env.NEXT_PUBLIC_SUPABASE_ANON_KEY!;

  // eslint-disable-next-line @typescript-eslint/no-explicit-any
  return createSupabaseServerClient<any>(supabaseUrl, supabaseKey, {
    cookies: {
      getAll: () => request.cookies.getAll(),
      setAll: (cookies: SupabaseCookie[]) => {
<<<<<<< HEAD
        cookies.forEach(({ name, value, options }) => {
=======
        cookies.forEach((cookie: SupabaseCookie) => {
          const { name, value, options } = cookie;
>>>>>>> 7486b7c5
          try {
            const sameSiteValue =
              options?.sameSite === true
                ? ('strict' as const)
                : options?.sameSite === false
                  ? ('none' as const)
                  : (options?.sameSite as
                      | 'strict'
                      | 'lax'
                      | 'none'
                      | undefined);

            response.cookies.set({
              name,
              value,
              ...options,
              sameSite: sameSiteValue,
            });
          } catch (error) {
            console.warn('Failed to set cookie in middleware:', error);
          }
        });
      },
    },
  });
};

// For route handlers and server components that have access to cookies
export const createClient = () => {
  validateSupabaseEnv();

  const supabaseUrl = env.NEXT_PUBLIC_SUPABASE_URL!;
  const supabaseKey = env.NEXT_PUBLIC_SUPABASE_ANON_KEY!;

  // eslint-disable-next-line @typescript-eslint/no-explicit-any
  let cookieStore: any | null = null;
  try {
    // Dynamic import to avoid bundling next/headers in client code
    // eslint-disable-next-line @typescript-eslint/no-require-imports
    const { cookies } = require('next/headers');
    cookieStore = cookies();
  } catch (_error) {
    // Cookies not available in client context - will fall back to cookieless client
  }

  const cookieAdapter = cookieStore
    ? {
        getAll: () => {
          try {
<<<<<<< HEAD
            const existingCookies = cookieStore!.getAll() as {
              name: string;
              value: string;
            }[];
            return existingCookies.map(({ name, value }) => ({ name, value }));
=======
            return cookieStore!
              .getAll()
              .map(({ name, value }: { name: string; value: string }) => ({
                name,
                value,
              })) as SupabaseCookie[];
>>>>>>> 7486b7c5
          } catch (error) {
            console.warn('Failed to read cookies:', error);
            return [] as SupabaseCookie[];
          }
        },
        setAll: (newCookies: SupabaseCookie[]) => {
<<<<<<< HEAD
=======
           
>>>>>>> 7486b7c5
          const mutableStore = cookieStore as unknown as {
            set?: (
              name: string,
              value: string,
              options?: Record<string, unknown>
            ) => void;
          };

<<<<<<< HEAD
          if (!mutableStore?.set) {
            return;
          }

          const setCookie = mutableStore.set.bind(mutableStore);

          newCookies.forEach(({ name, value, options }) => {
=======
          newCookies.forEach((cookie: SupabaseCookie) => {
            const { name, value, options } = cookie;
>>>>>>> 7486b7c5
            try {
              const sameSiteValue =
                options?.sameSite === true
                  ? 'strict'
                  : options?.sameSite === false
                    ? 'none'
                    : options?.sameSite;

<<<<<<< HEAD
              setCookie(name, value, {
=======
              mutableStore.set?.(name, value, {
>>>>>>> 7486b7c5
                ...options,
                sameSite: sameSiteValue,
              });
            } catch (error) {
              console.warn('Failed to set cookie:', error);
            }
          });
        },
      }
    : {
        getAll: () => [] as SupabaseCookie[],
        setAll: () => {},
      };

  // eslint-disable-next-line @typescript-eslint/no-explicit-any
  return createSupabaseServerClient<any>(supabaseUrl, supabaseKey, {
    cookies: cookieAdapter,
  });
};

// Admin client with service role key for administrative operations
export const createAdminClient = () => {
  validateSupabaseEnv();

  if (adminClientInstance) {
    return adminClientInstance;
  }

  const supabaseUrl = env.NEXT_PUBLIC_SUPABASE_URL!;
  const serviceRoleKey = env.SUPABASE_SERVICE_ROLE_KEY;

  if (!serviceRoleKey) {
    throw new Error(
      'Missing required environment variable: SUPABASE_SERVICE_ROLE_KEY'
    );
  }

  // eslint-disable-next-line @typescript-eslint/no-explicit-any
  adminClientInstance = createSupabaseClient<any>(supabaseUrl, serviceRoleKey, {
    auth: {
      autoRefreshToken: false,
      persistSession: false,
    },
  });

  return adminClientInstance;
};<|MERGE_RESOLUTION|>--- conflicted
+++ resolved
@@ -105,12 +105,8 @@
     cookies: {
       getAll: () => request.cookies.getAll(),
       setAll: (cookies: SupabaseCookie[]) => {
-<<<<<<< HEAD
-        cookies.forEach(({ name, value, options }) => {
-=======
         cookies.forEach((cookie: SupabaseCookie) => {
           const { name, value, options } = cookie;
->>>>>>> 7486b7c5
           try {
             const sameSiteValue =
               options?.sameSite === true
@@ -160,30 +156,19 @@
     ? {
         getAll: () => {
           try {
-<<<<<<< HEAD
-            const existingCookies = cookieStore!.getAll() as {
-              name: string;
-              value: string;
-            }[];
-            return existingCookies.map(({ name, value }) => ({ name, value }));
-=======
             return cookieStore!
               .getAll()
               .map(({ name, value }: { name: string; value: string }) => ({
                 name,
                 value,
               })) as SupabaseCookie[];
->>>>>>> 7486b7c5
           } catch (error) {
             console.warn('Failed to read cookies:', error);
             return [] as SupabaseCookie[];
           }
         },
         setAll: (newCookies: SupabaseCookie[]) => {
-<<<<<<< HEAD
-=======
            
->>>>>>> 7486b7c5
           const mutableStore = cookieStore as unknown as {
             set?: (
               name: string,
@@ -192,18 +177,8 @@
             ) => void;
           };
 
-<<<<<<< HEAD
-          if (!mutableStore?.set) {
-            return;
-          }
-
-          const setCookie = mutableStore.set.bind(mutableStore);
-
-          newCookies.forEach(({ name, value, options }) => {
-=======
           newCookies.forEach((cookie: SupabaseCookie) => {
             const { name, value, options } = cookie;
->>>>>>> 7486b7c5
             try {
               const sameSiteValue =
                 options?.sameSite === true
@@ -212,11 +187,7 @@
                     ? 'none'
                     : options?.sameSite;
 
-<<<<<<< HEAD
-              setCookie(name, value, {
-=======
               mutableStore.set?.(name, value, {
->>>>>>> 7486b7c5
                 ...options,
                 sameSite: sameSiteValue,
               });

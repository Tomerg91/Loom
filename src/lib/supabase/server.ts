--- conflicted
+++ resolved
@@ -13,13 +13,10 @@
 // the concrete `Database` type was causing thousands of false-positive
 // TypeScript errors whenever new tables or RPC functions were referenced. Once
 // the schema types are regenerated we can tighten this back up.
-<<<<<<< HEAD
 // eslint-disable-next-line @typescript-eslint/no-explicit-any
 type LooseSupabaseClient = ReturnType<typeof createSupabaseServerClient<any>>;
 // eslint-disable-next-line @typescript-eslint/no-explicit-any
-=======
 type LooseSupabaseClient = ReturnType<typeof createSupabaseServerClient<any>>;
->>>>>>> 477e82e2
 type LooseAdminClient = ReturnType<typeof createSupabaseClient<any>>;
 
 type SupabaseCookie = {
@@ -63,12 +60,9 @@
   
   const supabaseUrl = env.NEXT_PUBLIC_SUPABASE_URL!;
   const supabaseKey = env.NEXT_PUBLIC_SUPABASE_ANON_KEY!;
-<<<<<<< HEAD
-
-  // eslint-disable-next-line @typescript-eslint/no-explicit-any
-=======
-  
->>>>>>> 477e82e2
+
+  // eslint-disable-next-line @typescript-eslint/no-explicit-any
+  
   serverClientInstance = createSupabaseServerClient<any>(
     supabaseUrl,
     supabaseKey,
@@ -90,12 +84,9 @@
   
   const supabaseUrl = env.NEXT_PUBLIC_SUPABASE_URL!;
   const supabaseKey = env.NEXT_PUBLIC_SUPABASE_ANON_KEY!;
-<<<<<<< HEAD
-
-  // eslint-disable-next-line @typescript-eslint/no-explicit-any
-=======
-  
->>>>>>> 477e82e2
+
+  // eslint-disable-next-line @typescript-eslint/no-explicit-any
+  
   return createSupabaseServerClient<any>(
     supabaseUrl,
     supabaseKey,
@@ -134,10 +125,7 @@
   const supabaseUrl = env.NEXT_PUBLIC_SUPABASE_URL!;
   const supabaseKey = env.NEXT_PUBLIC_SUPABASE_ANON_KEY!;
 
-<<<<<<< HEAD
-  // eslint-disable-next-line @typescript-eslint/no-explicit-any
-=======
->>>>>>> 477e82e2
+  // eslint-disable-next-line @typescript-eslint/no-explicit-any
   let cookieStore: any | null = null;
   try {
     // Dynamic import to avoid bundling next/headers in client code
@@ -161,10 +149,7 @@
           }
         },
         setAll: (newCookies: SupabaseCookie[]) => {
-<<<<<<< HEAD
           // eslint-disable-next-line @typescript-eslint/no-explicit-any
-=======
->>>>>>> 477e82e2
           const mutableStore = cookieStore as unknown as {
             set?: (name: string, value: string, options?: Record<string, unknown>) => void;
           };
@@ -196,10 +181,7 @@
         setAll: () => {},
       };
 
-<<<<<<< HEAD
-  // eslint-disable-next-line @typescript-eslint/no-explicit-any
-=======
->>>>>>> 477e82e2
+  // eslint-disable-next-line @typescript-eslint/no-explicit-any
   return createSupabaseServerClient<any>(supabaseUrl, supabaseKey, {
     cookies: cookieAdapter,
   });
@@ -219,12 +201,9 @@
   if (!serviceRoleKey) {
     throw new Error('Missing required environment variable: SUPABASE_SERVICE_ROLE_KEY');
   }
-<<<<<<< HEAD
-
-  // eslint-disable-next-line @typescript-eslint/no-explicit-any
-=======
-  
->>>>>>> 477e82e2
+
+  // eslint-disable-next-line @typescript-eslint/no-explicit-any
+  
   adminClientInstance = createSupabaseClient<any>(supabaseUrl, serviceRoleKey, {
     auth: {
       autoRefreshToken: false,

import { createServerClient as createSupabaseServerClient } from '@supabase/ssr';
import { createClient as createSupabaseClient } from '@supabase/supabase-js';
import { type NextRequest, type NextResponse } from 'next/server';
<<<<<<< HEAD

=======
>>>>>>> f09051ad
import { env } from '@/env';

// Singleton instances to prevent multiple GoTrueClient creation
// We intentionally widen the Supabase generic to `any` because our generated
// Database types are currently out of sync with the latest migrations. Using
// the concrete `Database` type was causing thousands of false-positive
// TypeScript errors whenever new tables or RPC functions were referenced. Once
// the schema types are regenerated we can tighten this back up.
// eslint-disable-next-line @typescript-eslint/no-explicit-any
type LooseSupabaseClient = ReturnType<typeof createSupabaseServerClient<any>>;
// eslint-disable-next-line @typescript-eslint/no-explicit-any
type LooseSupabaseClient = ReturnType<typeof createSupabaseServerClient<any>>;
type LooseAdminClient = ReturnType<typeof createSupabaseClient<any>>;

type SupabaseCookie = {
  name: string;
  value: string;
  options?: Record<string, unknown> & { sameSite?: 'strict' | 'lax' | 'none' | boolean };
};

let serverClientInstance: LooseSupabaseClient | null = null;
let adminClientInstance: LooseAdminClient | null = null;

function validateSupabaseEnv() {
  const { NEXT_PUBLIC_SUPABASE_URL, NEXT_PUBLIC_SUPABASE_ANON_KEY } = env.server;

  if (!NEXT_PUBLIC_SUPABASE_URL) {
    throw new Error('Missing required environment variable: NEXT_PUBLIC_SUPABASE_URL');
  }

  if (!NEXT_PUBLIC_SUPABASE_ANON_KEY) {
    throw new Error('Missing required environment variable: NEXT_PUBLIC_SUPABASE_ANON_KEY');
  }

  if (
    NEXT_PUBLIC_SUPABASE_URL.startsWith('MISSING_') ||
    NEXT_PUBLIC_SUPABASE_URL.startsWith('INVALID_')
  ) {
    throw new Error(`Invalid Supabase URL configuration: ${NEXT_PUBLIC_SUPABASE_URL}`);
  }

  try {
<<<<<<< HEAD
    new URL(NEXT_PUBLIC_SUPABASE_URL);
  } catch (error) {
    throw new Error(`Invalid Supabase URL format: ${NEXT_PUBLIC_SUPABASE_URL}`);
=======
    new URL(env.NEXT_PUBLIC_SUPABASE_URL);
  } catch (_error) {
    throw new Error(`Invalid Supabase URL format: ${env.NEXT_PUBLIC_SUPABASE_URL}`);
>>>>>>> f09051ad
  }
}

export const createServerClient = () => {
  validateSupabaseEnv();

  if (serverClientInstance) {
    return serverClientInstance;
  }
<<<<<<< HEAD

  const { NEXT_PUBLIC_SUPABASE_URL, NEXT_PUBLIC_SUPABASE_ANON_KEY } = env.server;

=======
  
  const supabaseUrl = env.NEXT_PUBLIC_SUPABASE_URL!;
  const supabaseKey = env.NEXT_PUBLIC_SUPABASE_ANON_KEY!;

  // eslint-disable-next-line @typescript-eslint/no-explicit-any
  
>>>>>>> f09051ad
  serverClientInstance = createSupabaseServerClient<any>(
    NEXT_PUBLIC_SUPABASE_URL!,
    NEXT_PUBLIC_SUPABASE_ANON_KEY!,
    {
      cookies: {
        get: () => undefined,
        set: () => {},
        remove: () => {},
      },
    }
  );

  return serverClientInstance;
};

export const createServerClientWithRequest = (request: NextRequest, response: NextResponse) => {
  validateSupabaseEnv();
<<<<<<< HEAD

  const { NEXT_PUBLIC_SUPABASE_URL, NEXT_PUBLIC_SUPABASE_ANON_KEY } = env.server;

=======
  
  const supabaseUrl = env.NEXT_PUBLIC_SUPABASE_URL!;
  const supabaseKey = env.NEXT_PUBLIC_SUPABASE_ANON_KEY!;

  // eslint-disable-next-line @typescript-eslint/no-explicit-any
  
>>>>>>> f09051ad
  return createSupabaseServerClient<any>(
    NEXT_PUBLIC_SUPABASE_URL!,
    NEXT_PUBLIC_SUPABASE_ANON_KEY!,
    {
      cookies: {
        getAll: () => request.cookies.getAll(),
        setAll: (cookies) => {
          cookies.forEach(({ name, value, options }) => {
            try {
              const sameSiteValue = options?.sameSite === true
                ? 'strict' as const
                : (options?.sameSite === false
                    ? 'none' as const
                    : options?.sameSite as 'strict' | 'lax' | 'none' | undefined);

              response.cookies.set({
                name,
                value,
                ...options,
                sameSite: sameSiteValue,
              });
            } catch (error) {
              console.warn('Failed to set cookie in middleware:', error);
            }
          });
        },
      },
    }
  );
};

export const createClient = () => {
  validateSupabaseEnv();

  const { NEXT_PUBLIC_SUPABASE_URL, NEXT_PUBLIC_SUPABASE_ANON_KEY } = env.server;

  // eslint-disable-next-line @typescript-eslint/no-explicit-any
  let cookieStore: any | null = null;
  try {
    const { cookies } = require('next/headers');
    cookieStore = cookies();
  } catch (_error) {
    // Cookies not available in client context - will fall back to cookieless client
  }

  const cookieAdapter = cookieStore
    ? {
        getAll: () => {
          try {
            return cookieStore!
              .getAll()
              .map(({ name, value }: { name: string; value: string }) => ({ name, value })) as SupabaseCookie[];
          } catch (error) {
            console.warn('Failed to read cookies:', error);
            return [] as SupabaseCookie[];
          }
        },
        setAll: (newCookies: SupabaseCookie[]) => {
          // eslint-disable-next-line @typescript-eslint/no-explicit-any
          const mutableStore = cookieStore as unknown as {
            set?: (name: string, value: string, options?: Record<string, unknown>) => void;
          };

          if (!mutableStore?.set) {
            return;
          }

          newCookies.forEach(({ name, value, options }) => {
            try {
              const sameSiteValue = options?.sameSite === true
                ? 'strict'
                : options?.sameSite === false
                  ? 'none'
                  : options?.sameSite;

              mutableStore.set(name, value, {
                ...options,
                sameSite: sameSiteValue,
              });
            } catch (error) {
              console.warn('Failed to set cookie:', error);
            }
          });
        },
      }
    : {
        getAll: () => [] as SupabaseCookie[],
        setAll: () => {},
      };

<<<<<<< HEAD
  return createSupabaseServerClient<any>(NEXT_PUBLIC_SUPABASE_URL!, NEXT_PUBLIC_SUPABASE_ANON_KEY!, {
=======
  // eslint-disable-next-line @typescript-eslint/no-explicit-any
  return createSupabaseServerClient<any>(supabaseUrl, supabaseKey, {
>>>>>>> f09051ad
    cookies: cookieAdapter,
  });
};

export const createAdminClient = () => {
  validateSupabaseEnv();

  if (adminClientInstance) {
    return adminClientInstance;
  }

  const { NEXT_PUBLIC_SUPABASE_URL } = env.server;
  const serviceRoleKey = env.server.SUPABASE_SERVICE_ROLE_KEY;

  if (!serviceRoleKey) {
    throw new Error('Missing required environment variable: SUPABASE_SERVICE_ROLE_KEY');
  }

<<<<<<< HEAD
  adminClientInstance = createSupabaseClient<any>(NEXT_PUBLIC_SUPABASE_URL!, serviceRoleKey, {
=======
  // eslint-disable-next-line @typescript-eslint/no-explicit-any
  
  adminClientInstance = createSupabaseClient<any>(supabaseUrl, serviceRoleKey, {
>>>>>>> f09051ad
    auth: {
      autoRefreshToken: false,
      persistSession: false,
    },
  });

  return adminClientInstance;
};<|MERGE_RESOLUTION|>--- conflicted
+++ resolved
@@ -1,10 +1,6 @@
 import { createServerClient as createSupabaseServerClient } from '@supabase/ssr';
 import { createClient as createSupabaseClient } from '@supabase/supabase-js';
 import { type NextRequest, type NextResponse } from 'next/server';
-<<<<<<< HEAD
-
-=======
->>>>>>> f09051ad
 import { env } from '@/env';
 
 // Singleton instances to prevent multiple GoTrueClient creation
@@ -47,15 +43,9 @@
   }
 
   try {
-<<<<<<< HEAD
-    new URL(NEXT_PUBLIC_SUPABASE_URL);
-  } catch (error) {
-    throw new Error(`Invalid Supabase URL format: ${NEXT_PUBLIC_SUPABASE_URL}`);
-=======
     new URL(env.NEXT_PUBLIC_SUPABASE_URL);
   } catch (_error) {
     throw new Error(`Invalid Supabase URL format: ${env.NEXT_PUBLIC_SUPABASE_URL}`);
->>>>>>> f09051ad
   }
 }
 
@@ -65,18 +55,12 @@
   if (serverClientInstance) {
     return serverClientInstance;
   }
-<<<<<<< HEAD
-
-  const { NEXT_PUBLIC_SUPABASE_URL, NEXT_PUBLIC_SUPABASE_ANON_KEY } = env.server;
-
-=======
   
   const supabaseUrl = env.NEXT_PUBLIC_SUPABASE_URL!;
   const supabaseKey = env.NEXT_PUBLIC_SUPABASE_ANON_KEY!;
 
   // eslint-disable-next-line @typescript-eslint/no-explicit-any
   
->>>>>>> f09051ad
   serverClientInstance = createSupabaseServerClient<any>(
     NEXT_PUBLIC_SUPABASE_URL!,
     NEXT_PUBLIC_SUPABASE_ANON_KEY!,
@@ -94,18 +78,12 @@
 
 export const createServerClientWithRequest = (request: NextRequest, response: NextResponse) => {
   validateSupabaseEnv();
-<<<<<<< HEAD
-
-  const { NEXT_PUBLIC_SUPABASE_URL, NEXT_PUBLIC_SUPABASE_ANON_KEY } = env.server;
-
-=======
   
   const supabaseUrl = env.NEXT_PUBLIC_SUPABASE_URL!;
   const supabaseKey = env.NEXT_PUBLIC_SUPABASE_ANON_KEY!;
 
   // eslint-disable-next-line @typescript-eslint/no-explicit-any
   
->>>>>>> f09051ad
   return createSupabaseServerClient<any>(
     NEXT_PUBLIC_SUPABASE_URL!,
     NEXT_PUBLIC_SUPABASE_ANON_KEY!,
@@ -196,12 +174,8 @@
         setAll: () => {},
       };
 
-<<<<<<< HEAD
-  return createSupabaseServerClient<any>(NEXT_PUBLIC_SUPABASE_URL!, NEXT_PUBLIC_SUPABASE_ANON_KEY!, {
-=======
   // eslint-disable-next-line @typescript-eslint/no-explicit-any
   return createSupabaseServerClient<any>(supabaseUrl, supabaseKey, {
->>>>>>> f09051ad
     cookies: cookieAdapter,
   });
 };
@@ -220,13 +194,9 @@
     throw new Error('Missing required environment variable: SUPABASE_SERVICE_ROLE_KEY');
   }
 
-<<<<<<< HEAD
-  adminClientInstance = createSupabaseClient<any>(NEXT_PUBLIC_SUPABASE_URL!, serviceRoleKey, {
-=======
   // eslint-disable-next-line @typescript-eslint/no-explicit-any
   
   adminClientInstance = createSupabaseClient<any>(supabaseUrl, serviceRoleKey, {
->>>>>>> f09051ad
     auth: {
       autoRefreshToken: false,
       persistSession: false,

--- conflicted
+++ resolved
@@ -17,17 +17,6 @@
 /**
  * Valid resource categories
  */
-<<<<<<< HEAD
-export const resourceCategorySchema = z.enum([
-  'worksheet',
-  'video',
-  'audio',
-  'article',
-  'template',
-  'guide',
-  'other',
-]);
-=======
 const canonicalCategorySchema = z.enum(RESOURCE_CATEGORY_VALUES);
 const legacyCategorySchema = z.enum(LEGACY_RESOURCE_CATEGORY_VALUES);
 
@@ -35,7 +24,6 @@
   .union([canonicalCategorySchema, legacyCategorySchema])
   .transform(category => normalizeResourceCategory(category))
   .pipe(canonicalCategorySchema);
->>>>>>> ef3593c5
 
 /**
  * Valid permission types

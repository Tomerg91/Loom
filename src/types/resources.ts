/**
 * Resource Library Type Definitions
 *
 * This file contains all TypeScript interfaces and types for the Resource Library feature.
 * It provides type safety for resource management, collections, settings, and analytics.
 *
 * Key Types:
 * - ResourceLibraryItem: Main resource entity with metadata and analytics
 * - ResourceCategory: Enum for resource categorization
 * - ResourceCollection: Named groups of resources
 * - ResourceLibrarySettings: Per-coach configuration
 * - ResourceAnalytics: Usage and engagement metrics
 * - ResourceClientProgress: Client-specific progress tracking
 *
 * @module types/resources
 */

// ============================================================================
// Resource Categories
// ============================================================================

/**
 * Canonical resource category values used throughout the application
 */
export const RESOURCE_CATEGORY_VALUES = [
  'worksheet',
  'video',
  'audio',
  'article',
  'template',
  'guide',
  'other',
] as const;

/**
 * Categories for organizing library resources
 * These align with common coaching use cases
 */
<<<<<<< HEAD
export type ResourceCategory =
  | 'worksheet' // Fillable worksheets and exercises
  | 'video' // Video content
  | 'audio' // Audio lessons or meditations
  | 'article' // Articles and reading materials
  | 'template' // Document templates
  | 'guide' // Step-by-step guides
  | 'other'; // Uncategorized
=======
export type ResourceCategory = (typeof RESOURCE_CATEGORY_VALUES)[number];

/**
 * Legacy category values that were previously stored in the database
 * These map to the canonical singular values defined above.
 */
export const LEGACY_RESOURCE_CATEGORY_VALUES = [
  'worksheets',
  'videos',
  'audios',
  'articles',
  'templates',
  'guides',
  'resources',
  'others',
] as const;

export type LegacyResourceCategory =
  (typeof LEGACY_RESOURCE_CATEGORY_VALUES)[number];

export const LEGACY_RESOURCE_CATEGORY_MAP: Record<
  LegacyResourceCategory,
  ResourceCategory
> = {
  worksheets: 'worksheet',
  videos: 'video',
  audios: 'audio',
  articles: 'article',
  templates: 'template',
  guides: 'guide',
  resources: 'other',
  others: 'other',
};

/**
 * Determine if a string is one of the canonical resource categories.
 */
export function isResourceCategory(value: string): value is ResourceCategory {
  return RESOURCE_CATEGORY_VALUES.includes(value as ResourceCategory);
}

/**
 * Determine if a string is one of the legacy resource categories.
 */
export function isLegacyResourceCategory(
  value: string
): value is LegacyResourceCategory {
  return (LEGACY_RESOURCE_CATEGORY_VALUES as readonly string[]).includes(value);
}

/**
 * Normalize a raw category string (from the database or user input) to a
 * canonical `ResourceCategory` value. Unknown values are coerced to `other`.
 */
export function normalizeResourceCategory(category: string): ResourceCategory {
  if (isResourceCategory(category)) {
    return category as ResourceCategory;
  }

  if (isLegacyResourceCategory(category)) {
    const legacyCategory = LEGACY_RESOURCE_CATEGORY_MAP[category];
    return legacyCategory;
  }

  return 'other';
}

/**
 * Get all known synonyms (legacy + canonical) for a category. Useful for
 * database queries that still store legacy values.
 */
export function getResourceCategorySynonyms(
  category: ResourceCategory
): string[] {
  const synonyms: string[] = [category];

  for (const legacy of LEGACY_RESOURCE_CATEGORY_VALUES) {
    if (LEGACY_RESOURCE_CATEGORY_MAP[legacy] === category) {
      synonyms.push(legacy);
    }
  }

  return synonyms;
}
>>>>>>> ef3593c5

/**
 * Human-readable labels for resource categories
 */
export const RESOURCE_CATEGORY_LABELS: Record<ResourceCategory, string> = {
  worksheet: 'Worksheet',
  video: 'Video',
  audio: 'Audio',
  article: 'Article',
  template: 'Template',
  guide: 'Guide',
  other: 'Other',
};

/**
 * Icons for resource categories (Lucide React icon names)
 */
export const RESOURCE_CATEGORY_ICONS: Record<ResourceCategory, string> = {
  worksheet: 'FileText',
  video: 'Video',
  audio: 'Music',
  article: 'BookOpen',
  template: 'FileCode',
  guide: 'Compass',
  other: 'File',
};

// ============================================================================
// Main Resource Entity
// ============================================================================

/**
 * Complete resource library item with all metadata and relationships
 * Extends the base file_uploads table with library-specific fields
 */
export interface ResourceLibraryItem {
  // Core identifiers
  id: string;
  userId: string; // Coach who owns the resource

  // File metadata (from file_uploads table)
  filename: string;
  originalFilename: string;
  fileType: string;
  fileSize: number;
  storagePath: string;
  bucketName: string;

  // Library-specific flags
  isLibraryResource: boolean;
  isPublic: boolean; // Future: public marketplace
  sharedWithAllClients: boolean;

  // Organization
  category: ResourceCategory;
  tags: string[];
  description: string | null;

  // Analytics metrics
  viewCount: number;
  downloadCount: number;
  completionCount: number;
  shareCount?: number; // Computed from file_shares

  // Timestamps
  createdAt: string;
  updatedAt: string;

  // Optional joined data (populated by queries)
  ownerName?: string;
  sharedWith?: ResourceShare[];
  collections?: ResourceCollectionSummary[];
  storageUrl?: string;
}

/**
 * Lightweight resource summary for lists and cards
 * Omits heavy fields like sharedWith array
 */
export interface ResourceSummary {
  id: string;
  filename: string;
  fileType: string;
  fileSize: number;
  category: ResourceCategory;
  tags: string[];
  description: string | null;
  viewCount: number;
  downloadCount: number;
  completionCount: number;
  isShared: boolean;
  createdAt: string;
}

// ============================================================================
// Resource Sharing
// ============================================================================

/**
 * Resource share information (from file_shares table)
 */
export interface ResourceShare {
  id: string;
  fileId: string;
  sharedBy: string;
  sharedWith: string;
  permissionType: 'view' | 'download' | 'edit';
  expiresAt: string | null;
  accessCount: number;
  lastAccessedAt: string | null;
  createdAt: string;

  // Optional joined data
  sharedWithUser?: {
    id: string;
    name: string;
    email?: string;
  };
}

/**
 * Bulk share request parameters
 */
export interface BulkShareRequest {
  fileIds: string[];
  sharedWith: string[]; // Array of user IDs
  permissionType: 'view' | 'download' | 'edit';
  expiresAt?: string;
  message?: string;
  notifyUsers?: boolean;
}

/**
 * Bulk share response
 */
export interface BulkShareResponse {
  success: boolean;
  summary: {
    filesProcessed: number;
    usersSharedWith: number;
    sharesCreated: number;
    sharesUpdated: number;
  };
  shares: ResourceShare[];
}

// ============================================================================
// Resource Collections
// ============================================================================

/**
 * Collection of related resources (e.g., "Welcome Kit", "Module 1")
 */
export interface ResourceCollection {
  id: string;
  coachId: string;
  name: string;
  description: string | null;
  icon: string | null; // Emoji or icon name
  sortOrder: number;
  isArchived: boolean;
  createdAt: string;
  updatedAt: string;

  // Optional joined data
  resources?: ResourceLibraryItem[];
  itemCount?: number;
}

/**
 * Lightweight collection summary for dropdowns and references
 */
export interface ResourceCollectionSummary {
  id: string;
  name: string;
  icon: string | null;
  itemCount: number;
}

/**
 * Item within a collection (many-to-many relationship)
 */
export interface ResourceCollectionItem {
  id: string;
  collectionId: string;
  fileId: string;
  sortOrder: number;
  createdAt: string;
}

/**
 * Request to create a new collection
 */
export interface CreateCollectionRequest {
  name: string;
  description?: string;
  icon?: string;
  resourceIds?: string[]; // Initial resources to add
}

/**
 * Request to update a collection
 */
export interface UpdateCollectionRequest {
  name?: string;
  description?: string;
  icon?: string;
  resourceOrder?: string[]; // Reorder items by file ID
}

// ============================================================================
// Resource Library Settings
// ============================================================================

/**
 * Per-coach resource library configuration
 */
export interface ResourceLibrarySettings {
  coachId: string;
  defaultPermission: 'view' | 'download';
  autoShareNewClients: boolean;
  storageLimitMb: number;
  allowClientRequests: boolean;
  createdAt: string;
  updatedAt: string;
}

/**
 * Request to update library settings
 */
export interface UpdateLibrarySettingsRequest {
  defaultPermission?: 'view' | 'download';
  autoShareNewClients?: boolean;
  allowClientRequests?: boolean;
}

// ============================================================================
// Client Progress Tracking
// ============================================================================

/**
 * Client's progress on a specific resource
 */
export interface ResourceClientProgress {
  id: string;
  fileId: string;
  clientId: string;
  viewedAt: string | null;
  completedAt: string | null;
  lastAccessedAt: string | null;
  accessCount: number;
  createdAt: string;
}

/**
 * Progress action types
 */
export type ProgressAction = 'viewed' | 'completed' | 'accessed';

/**
 * Request to track progress
 */
export interface TrackProgressRequest {
  action: ProgressAction;
}

// ============================================================================
// Resource Analytics
// ============================================================================

/**
 * Comprehensive analytics for a resource
 */
export interface ResourceAnalytics {
  resourceId: string;
  resourceName: string;

  // Aggregate metrics
  totalViews: number;
  totalDownloads: number;
  totalCompletions: number;
  uniqueViewers: number;
  averageEngagementTime: number | null;
  completionRate: number; // Percentage (0-100)

  // Per-client breakdown
  clientBreakdown: ResourceClientEngagement[];

  // Time-series data (optional)
  viewsOverTime?: TimeSeriesDataPoint[];
  downloadsOverTime?: TimeSeriesDataPoint[];
}

/**
 * Individual client's engagement with a resource
 */
export interface ResourceClientEngagement {
  clientId: string;
  clientName: string;
  clientEmail?: string;
  viewCount: number;
  downloadCount: number;
  lastAccessedAt: string | null;
  completed: boolean;
  completedAt: string | null;
}

/**
 * Time-series data point for analytics charts
 */
export interface TimeSeriesDataPoint {
  date: string;
  value: number;
}

/**
 * Overall library analytics for a coach
 */
export interface LibraryAnalytics {
  totalResources: number;
  totalViews: number;
  totalDownloads: number;
  totalCompletions: number;
  avgCompletionRate: number;
  activeClients: number;

  // Top performing resources
  topResources: ResourcePerformanceSummary[];

  // Category breakdown
  categoryBreakdown: CategoryAnalytics[];
}

/**
 * Performance summary for a single resource
 */
export interface ResourcePerformanceSummary {
  id: string;
  filename: string;
  category: ResourceCategory;
  viewCount: number;
  downloadCount: number;
  completionCount: number;
  completionRate: number;
  shareCount: number;
}

/**
 * Analytics breakdown by category
 */
export interface CategoryAnalytics {
  category: ResourceCategory;
  resourceCount: number;
  totalViews: number;
  totalDownloads: number;
  totalCompletions: number;
  avgCompletionRate: number;
}

// ============================================================================
// API Request/Response Types
// ============================================================================

/**
 * Query parameters for listing resources
 */
export interface ResourceListParams {
  category?: ResourceCategory;
  tags?: string[];
  search?: string;
  limit?: number;
  offset?: number;
  sortBy?:
    | 'created_at'
    | 'filename'
    | 'file_size'
    | 'view_count'
    | 'download_count';
  sortOrder?: 'asc' | 'desc';
}

/**
 * Response for resource list endpoint
 */
export interface ResourceListResponse {
  success: boolean;
  data: {
    resources: ResourceLibraryItem[];
    total: number;
    collections?: ResourceCollection[];
  };
}

/**
 * Request to create/upload a resource
 */
export interface CreateResourceRequest {
  // File data sent as FormData
  file: File;
  category: ResourceCategory;
  tags: string[];
  description?: string;
  addToCollection?: string; // Collection ID
}

/**
 * Request to update resource metadata
 */
export interface UpdateResourceRequest {
  filename?: string;
  description?: string;
  category?: ResourceCategory;
  tags?: string[];
}

/**
 * Request to share resource with all clients
 */
export interface ShareAllClientsRequest {
  permission: 'view' | 'download';
  expiresAt?: string;
  message?: string;
}

/**
 * Response for share-all-clients endpoint
 */
export interface ShareAllClientsResponse {
  success: boolean;
  data: {
    sharedCount: number;
    shares: ResourceShare[];
  };
}

/**
 * Client-facing resource with share metadata
 */
export interface ClientResourceItem extends ResourceLibraryItem {
  sharedBy: {
    id: string;
    name: string;
    role: 'coach' | 'admin';
  };
  permission: 'view' | 'download' | 'edit';
  expiresAt: string | null;
  progress?: {
    viewed: boolean;
    completed: boolean;
    viewedAt: string | null;
    completedAt: string | null;
  };
}

// ============================================================================
// Filter and Sort Options
// ============================================================================

/**
 * Filter state for resource library UI
 */
export interface ResourceFilters {
  category: ResourceCategory | 'all';
  tags: string[];
  search: string;
  sharedStatus?: 'all' | 'shared' | 'not_shared';
  dateRange?: {
    start: string;
    end: string;
  };
}

/**
 * Sort configuration
 */
export interface ResourceSort {
  field:
    | 'created_at'
    | 'filename'
    | 'file_size'
    | 'view_count'
    | 'download_count'
    | 'completion_count';
  order: 'asc' | 'desc';
}

// ============================================================================
// Utility Types
// ============================================================================

/**
 * Storage usage summary
 */
export interface StorageUsage {
  totalFiles: number;
  totalSizeBytes: number;
  totalSizeMb: number;
  limitMb: number;
  percentageUsed: number;
  remainingMb: number;
}

/**
 * Resource upload progress
 */
export interface UploadProgress {
  fileId: string;
  filename: string;
  progress: number; // 0-100
  status: 'pending' | 'uploading' | 'processing' | 'complete' | 'error';
  error?: string;
}

/**
 * Validation error for resource operations
 */
export interface ResourceValidationError {
  field: string;
  message: string;
  code: string;
}<|MERGE_RESOLUTION|>--- conflicted
+++ resolved
@@ -36,16 +36,6 @@
  * Categories for organizing library resources
  * These align with common coaching use cases
  */
-<<<<<<< HEAD
-export type ResourceCategory =
-  | 'worksheet' // Fillable worksheets and exercises
-  | 'video' // Video content
-  | 'audio' // Audio lessons or meditations
-  | 'article' // Articles and reading materials
-  | 'template' // Document templates
-  | 'guide' // Step-by-step guides
-  | 'other'; // Uncategorized
-=======
 export type ResourceCategory = (typeof RESOURCE_CATEGORY_VALUES)[number];
 
 /**
@@ -130,7 +120,6 @@
 
   return synonyms;
 }
->>>>>>> ef3593c5
 
 /**
  * Human-readable labels for resource categories

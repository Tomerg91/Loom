/**
 * MFA Verify API Endpoint
 * POST /api/auth/mfa/verify
 *
 * Verifies MFA codes during login process.
 * Supports both TOTP codes and backup codes.
 * This endpoint is called after initial username/password authentication.
 */

<<<<<<< HEAD
import { NextRequest, NextResponse } from 'next/server';
import { z } from 'zod';

import { 
  createSuccessResponse, 
  createErrorResponse, 
=======
import { NextRequest } from 'next/server';
import { z } from 'zod';

import {
  createSuccessResponse,
  createErrorResponse,
>>>>>>> 659dbe20
  withErrorHandling,
  HTTP_STATUS,
} from '@/lib/api/utils';
import { createAuthService } from '@/lib/auth/auth';
import { rateLimit } from '@/lib/security/rate-limit';
<<<<<<< HEAD
import { createMfaService, getClientIP, getUserAgent } from '@/lib/services/mfa-service';

=======
import {
  createMfaService,
  getClientIP,
  getUserAgent,
} from '@/lib/services/mfa-service';
import { MFA_TRUSTED_DEVICE_COOKIE } from '@/modules/auth/constants';
>>>>>>> 659dbe20

// Request validation schema
const verifyRequestSchema = z.object({
  userId: z.string().uuid('Invalid user ID format'),
  code: z
    .string()
    .min(6, 'Code must be at least 6 characters')
    .max(8, 'Code must be at most 8 characters')
    .regex(
      /^[A-Z0-9]+$/,
      'Code must contain only uppercase letters and numbers'
    ),
  method: z.enum(['totp', 'backup_code']).default('totp'),
  rememberDevice: z.boolean().optional(),
});

// Apply strict rate limiting for MFA verification to prevent brute force attacks
const rateLimitedHandler = rateLimit(10, 60000, {
  // 10 attempts per minute
  blockDuration: 30 * 60 * 1000, // 30 minutes block for failed attempts
  enableSuspiciousActivityDetection: true,
  skipSuccessfulRequests: false, // Count all MFA attempts
});

export const POST = withErrorHandling(
  rateLimitedHandler(async (request: NextRequest) => {
    try {
      // Parse and validate request body
      let requestData;
      try {
        const body = await request.json();
        requestData = await verifyRequestSchema.parseAsync(body);
      } catch (validationError) {
        // Log invalid MFA verification attempt
        console.warn('Invalid MFA verification attempt:', {
          ip: request.headers.get('x-forwarded-for') || 'unknown',
          userAgent: request.headers.get('user-agent'),
          timestamp: new Date().toISOString(),
          validationError:
            validationError instanceof z.ZodError
              ? validationError.errors
              : validationError,
        });

        return createErrorResponse(
          'Invalid request format',
          HTTP_STATUS.BAD_REQUEST
        );
      }

      // Extract client information for audit logging
      const ipAddress = getClientIP(request);
      const userAgent = getUserAgent(request);

      // Log MFA verification attempt for security monitoring
      console.info('MFA verification attempt:', {
        userId: requestData.userId,
        method: requestData.method,
        ipAddress,
        userAgent,
        timestamp: new Date().toISOString(),
      });

      // Initialize MFA service
      const mfaService = createMfaService(true);

      // Check if user requires MFA
      const requiresMFA = await mfaService.requiresMFA(requestData.userId);
      if (!requiresMFA) {
        console.warn('MFA verification attempted for user without MFA:', {
          userId: requestData.userId,
          ipAddress,
          timestamp: new Date().toISOString(),
        });

        return createErrorResponse(
          'MFA is not enabled for this user',
          HTTP_STATUS.BAD_REQUEST
        );
      }

      // Verify the MFA code
      const result = await mfaService.verifyMFA(
        requestData.userId,
        requestData.code,
        requestData.method,
        ipAddress,
        userAgent
      );

      if (!result.success) {
        // Log failed MFA verification for security monitoring
        console.warn('MFA verification failed:', {
          userId: requestData.userId,
          method: requestData.method,
          error: result.error,
          ipAddress,
          userAgent,
          timestamp: new Date().toISOString(),
        });

        // Return specific error messages for different failure scenarios
        let status: number = HTTP_STATUS.BAD_REQUEST;
        const errorMessage = result.error || 'MFA verification failed';
<<<<<<< HEAD
        
=======

>>>>>>> 659dbe20
        if (errorMessage.includes('Too many attempts')) {
          status = HTTP_STATUS.TOO_MANY_REQUESTS;
        } else if (errorMessage.includes('not enabled')) {
          status = HTTP_STATUS.FORBIDDEN;
        }

        return createErrorResponse(errorMessage, status);
      }

      // Get updated MFA status (e.g., remaining backup codes)
      const mfaStatus = await mfaService.getMFAStatus(requestData.userId);

      // Log successful MFA verification for auditing
      console.info('MFA verification successful:', {
        userId: requestData.userId,
        method: requestData.method,
        backupCodesRemaining: mfaStatus.backupCodesRemaining,
        ipAddress,
        timestamp: new Date().toISOString(),
      });

      let trustedDeviceCookie: { value: string; maxAge: number } | null = null;
      if (requestData.rememberDevice) {
        const tokenResult = await mfaService.issueTrustedDeviceToken({
          userId: requestData.userId,
          ipAddress,
          userAgent,
        });

        if (tokenResult.success) {
          trustedDeviceCookie = {
            value: `${tokenResult.deviceId}.${tokenResult.token}`,
            maxAge: tokenResult.maxAgeSeconds,
          };
        } else {
          console.warn('Trusted device token issuance failed:', {
            userId: requestData.userId,
            error: tokenResult.error,
          });
        }
      }

      const response = createSuccessResponse(
        {
          verified: true,
          method: requestData.method,
          backupCodesRemaining: mfaStatus.backupCodesRemaining,
          // Include warning if backup codes are running low
          warning:
            mfaStatus.backupCodesRemaining > 0 &&
            mfaStatus.backupCodesRemaining <= 2
              ? 'You have few backup codes remaining. Consider generating new ones.'
              : undefined,
        },
        'MFA verification successful'
      );

      if (trustedDeviceCookie) {
        response.cookies.set({
          name: MFA_TRUSTED_DEVICE_COOKIE,
          value: trustedDeviceCookie.value,
          httpOnly: true,
          secure: true,
          sameSite: 'strict',
          maxAge: trustedDeviceCookie.maxAge,
          path: '/',
        });
      } else {
        response.cookies.set({
          name: MFA_TRUSTED_DEVICE_COOKIE,
          value: '',
          maxAge: 0,
          path: '/',
        });
      }

      return response;
    } catch (error) {
      // Log error for monitoring
      console.error('MFA verify error:', {
        error: error instanceof Error ? error.message : 'Unknown error',
        stack: error instanceof Error ? error.stack : undefined,
        timestamp: new Date().toISOString(),
        ip: request.headers.get('x-forwarded-for') || 'unknown',
      });

      return createErrorResponse(
        'Failed to verify MFA code',
        HTTP_STATUS.INTERNAL_SERVER_ERROR
      );
    }
  })
);

// Apply rate limiting to GET endpoint as well to prevent enumeration
const rateLimitedGetHandler = rateLimit(30, 60000); // 30 requests per minute

// GET endpoint to check MFA requirement for a user
export const GET = withErrorHandling(
  rateLimitedGetHandler(async (request: NextRequest) => {
    try {
      const { searchParams } = new URL(request.url);
      const userId = searchParams.get('userId');

      if (!userId) {
        return createErrorResponse(
          'Missing userId parameter',
          HTTP_STATUS.BAD_REQUEST
        );
      }

      // Validate UUID format
      const uuidRegex =
        /^[0-9a-f]{8}-[0-9a-f]{4}-[0-9a-f]{4}-[0-9a-f]{4}-[0-9a-f]{12}$/i;
      if (!uuidRegex.test(userId)) {
        console.warn('Invalid MFA status check attempt:', {
          userId,
          ip: request.headers.get('x-forwarded-for') || 'unknown',
          timestamp: new Date().toISOString(),
        });

        return createErrorResponse(
          'Invalid userId format',
          HTTP_STATUS.BAD_REQUEST
        );
      }

      const mfaService = createMfaService(true);
      const requiresMFA = await mfaService.requiresMFA(userId);
      const mfaStatus = await mfaService.getMFAStatus(userId);

      return createSuccessResponse(
        {
          requiresMFA,
          isEnabled: mfaStatus.isEnabled,
          isSetup: mfaStatus.isSetup,
          backupCodesAvailable: mfaStatus.backupCodesRemaining > 0,
        },
        'MFA status retrieved successfully'
      );
    } catch (error) {
      // Log error for monitoring
      console.error('MFA status check error:', {
        error: error instanceof Error ? error.message : 'Unknown error',
        stack: error instanceof Error ? error.stack : undefined,
        timestamp: new Date().toISOString(),
        ip: request.headers.get('x-forwarded-for') || 'unknown',
      });

      return createErrorResponse(
        'Failed to check MFA status',
        HTTP_STATUS.INTERNAL_SERVER_ERROR
      );
    }
  })
);

// Prevent other HTTP methods
export async function PUT() {
  return createErrorResponse(
    'Method not allowed',
    HTTP_STATUS.METHOD_NOT_ALLOWED
  );
}

export async function DELETE() {
  return createErrorResponse(
    'Method not allowed',
    HTTP_STATUS.METHOD_NOT_ALLOWED
  );
}<|MERGE_RESOLUTION|>--- conflicted
+++ resolved
@@ -7,37 +7,19 @@
  * This endpoint is called after initial username/password authentication.
  */
 
-<<<<<<< HEAD
 import { NextRequest, NextResponse } from 'next/server';
 import { z } from 'zod';
 
 import { 
   createSuccessResponse, 
   createErrorResponse, 
-=======
-import { NextRequest } from 'next/server';
-import { z } from 'zod';
-
-import {
-  createSuccessResponse,
-  createErrorResponse,
->>>>>>> 659dbe20
   withErrorHandling,
   HTTP_STATUS,
 } from '@/lib/api/utils';
 import { createAuthService } from '@/lib/auth/auth';
 import { rateLimit } from '@/lib/security/rate-limit';
-<<<<<<< HEAD
 import { createMfaService, getClientIP, getUserAgent } from '@/lib/services/mfa-service';
 
-=======
-import {
-  createMfaService,
-  getClientIP,
-  getUserAgent,
-} from '@/lib/services/mfa-service';
-import { MFA_TRUSTED_DEVICE_COOKIE } from '@/modules/auth/constants';
->>>>>>> 659dbe20
 
 // Request validation schema
 const verifyRequestSchema = z.object({
@@ -142,11 +124,7 @@
         // Return specific error messages for different failure scenarios
         let status: number = HTTP_STATUS.BAD_REQUEST;
         const errorMessage = result.error || 'MFA verification failed';
-<<<<<<< HEAD
         
-=======
-
->>>>>>> 659dbe20
         if (errorMessage.includes('Too many attempts')) {
           status = HTTP_STATUS.TOO_MANY_REQUESTS;
         } else if (errorMessage.includes('not enabled')) {

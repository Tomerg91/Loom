'use client';

<<<<<<< HEAD
import { useRouter } from 'next/navigation';
import { useLocale } from 'next-intl';
=======
import { useParams, useRouter } from 'next/navigation';
>>>>>>> c7e7e4e0
import { useEffect, useState } from 'react';

import { FileManagementPage } from '@/components/files/file-management-page';
import { LoadingSpinner } from '@/components/ui/loading-spinner';
import { createClient } from '@/lib/supabase/client';

interface User {
  id: string;
  role: 'coach' | 'client' | 'admin';
}

export default function FilesPage() {
  const [user, setUser] = useState<User | null>(null);
  const [loading, setLoading] = useState(true);
  const router = useRouter();
<<<<<<< HEAD
  const locale = useLocale();
=======
  const params = useParams();
  const locale = typeof params?.locale === 'string' ? params.locale : 'en';
>>>>>>> c7e7e4e0
  const supabase = createClient();

  useEffect(() => {
    const getUser = async () => {
      try {
        const { data: { user: authUser }, error } = await supabase.auth.getUser();
        
        if (error || !authUser) {
          router.push(`/${locale}/auth/signin`);
          return;
        }

        // Get user profile with role
        const { data: profile, error: profileError } = await supabase
          .from('users')
          .select('id, role')
          .eq('id', authUser.id)
          .single();

        if (profileError || !profile) {
          console.error('Error getting user profile:', profileError);
          router.push(`/${locale}/auth/signin`);
          return;
        }

        setUser({
          id: profile.id,
          role: profile.role as 'coach' | 'client' | 'admin',
        });
      } catch (error) {
        console.error('Error in getUser:', error);
        router.push(`/${locale}/auth/signin`);
      } finally {
        setLoading(false);
      }
    };

    getUser();
  }, [locale, router, supabase]);

  if (loading) {
    return (
      <div className="flex items-center justify-center h-screen">
        <LoadingSpinner size="lg" />
      </div>
    );
  }

  if (!user) {
    return null; // Will redirect to login
  }

  return (
    <div className="h-screen flex flex-col">
      <FileManagementPage
        userId={user.id}
        userRole={user.role}
        className="flex-1"
      />
    </div>
  );
}<|MERGE_RESOLUTION|>--- conflicted
+++ resolved
@@ -1,11 +1,7 @@
 'use client';
 
-<<<<<<< HEAD
 import { useRouter } from 'next/navigation';
 import { useLocale } from 'next-intl';
-=======
-import { useParams, useRouter } from 'next/navigation';
->>>>>>> c7e7e4e0
 import { useEffect, useState } from 'react';
 
 import { FileManagementPage } from '@/components/files/file-management-page';
@@ -21,12 +17,7 @@
   const [user, setUser] = useState<User | null>(null);
   const [loading, setLoading] = useState(true);
   const router = useRouter();
-<<<<<<< HEAD
   const locale = useLocale();
-=======
-  const params = useParams();
-  const locale = typeof params?.locale === 'string' ? params.locale : 'en';
->>>>>>> c7e7e4e0
   const supabase = createClient();
 
   useEffect(() => {

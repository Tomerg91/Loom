import { defineConfig } from 'vitest/config';
import react from '@vitejs/plugin-react';
import path from 'path';
import { coverageConfig } from './src/test/coverage.config';

export default defineConfig({
  plugins: [react()],
  test: {
    environment: 'jsdom',
    setupFiles: ['./src/test/setup.ts'],
    globals: true,
    css: true,
    coverage: coverageConfig,
    pool: 'forks',
    poolOptions: {
      forks: {
        singleFork: true,
      },
    },
    testTimeout: 10000,
    hookTimeout: 10000,
    exclude: [
      'node_modules/**',
      'dist/**',
      '.next/**',
      'coverage/**',
      '**/*.e2e.spec.*',
      '**/e2e/**',
      'src/test/e2e/**',
    ],
  },
  resolve: {
    alias: [
<<<<<<< HEAD
      { find: 'next-intl/middleware', replacement: path.resolve(__dirname, './src/test/mocks/next-intl-middleware.ts') },
      { find: 'next-intl/routing', replacement: path.resolve(__dirname, './src/test/mocks/next-intl-routing.ts') },
      { find: 'next-intl/navigation', replacement: path.resolve(__dirname, './src/test/mocks/next-intl-navigation.ts') },
      { find: 'next-intl', replacement: path.resolve(__dirname, './src/test/mocks/next-intl.ts') },
      { find: 'next/navigation', replacement: path.resolve(__dirname, './src/test/mocks/next-navigation.ts') },
=======
      {
        find: 'next-intl/middleware',
        replacement: path.resolve(
          __dirname,
          './src/test/mocks/next-intl-middleware.ts'
        ),
      },
      {
        find: 'next-intl/routing',
        replacement: path.resolve(
          __dirname,
          './src/test/mocks/next-intl-routing.ts'
        ),
      },
      {
        find: 'next-intl/navigation',
        replacement: path.resolve(
          __dirname,
          './src/test/mocks/next-intl-navigation.ts'
        ),
      },
      {
        find: 'next-intl',
        replacement: path.resolve(__dirname, './src/test/mocks/next-intl.ts'),
      },
      {
        find: 'next/navigation',
        replacement: path.resolve(
          __dirname,
          './src/test/mocks/next-navigation.ts'
        ),
      },
>>>>>>> fa95776d
      { find: '@', replacement: path.resolve(__dirname, './src') },
    ],
  },
});<|MERGE_RESOLUTION|>--- conflicted
+++ resolved
@@ -31,13 +31,6 @@
   },
   resolve: {
     alias: [
-<<<<<<< HEAD
-      { find: 'next-intl/middleware', replacement: path.resolve(__dirname, './src/test/mocks/next-intl-middleware.ts') },
-      { find: 'next-intl/routing', replacement: path.resolve(__dirname, './src/test/mocks/next-intl-routing.ts') },
-      { find: 'next-intl/navigation', replacement: path.resolve(__dirname, './src/test/mocks/next-intl-navigation.ts') },
-      { find: 'next-intl', replacement: path.resolve(__dirname, './src/test/mocks/next-intl.ts') },
-      { find: 'next/navigation', replacement: path.resolve(__dirname, './src/test/mocks/next-navigation.ts') },
-=======
       {
         find: 'next-intl/middleware',
         replacement: path.resolve(
@@ -70,7 +63,6 @@
           './src/test/mocks/next-navigation.ts'
         ),
       },
->>>>>>> fa95776d
       { find: '@', replacement: path.resolve(__dirname, './src') },
     ],
   },
